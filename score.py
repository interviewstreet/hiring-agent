--- conflicted
+++ resolved
@@ -209,22 +209,20 @@
             + (" and caching to " + cache_filename if DEVELOPMENT_MODE else "")
         )
         pdf_handler = PDFHandler()
-<<<<<<< HEAD
+
+        # ✅ Use async if extract_json_from_pdf is async
         resume_data = await pdf_handler.extract_json_from_pdf(pdf_path)
-=======
-        resume_data = pdf_handler.extract_json_from_pdf(pdf_path)
-
-        if resume_data == None:
+
+        # ✅ Handle None result safely
+        if resume_data is None:
             return None
 
->>>>>>> 3ac3f97f
         if DEVELOPMENT_MODE:
             os.makedirs(os.path.dirname(cache_filename), exist_ok=True)
             Path(cache_filename).write_text(
                 json.dumps(resume_data.model_dump(), indent=2, ensure_ascii=False)
             )
 
-    github_data = {}
     if DEVELOPMENT_MODE and os.path.exists(github_cache_filename):
         print(f"Loading cached data from {github_cache_filename}")
         github_data = json.loads(Path(github_cache_filename).read_text())
@@ -239,8 +237,10 @@
             profiles = resume_data.basics.profiles or []
         github_profile = find_profile(profiles, "Github")
 
+        github_data = {}
         if github_profile:
             github_data = fetch_and_display_github_info(github_profile.url)
+
         if DEVELOPMENT_MODE:
             os.makedirs(os.path.dirname(github_cache_filename), exist_ok=True)
             Path(github_cache_filename).write_text(
