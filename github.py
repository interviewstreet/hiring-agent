import os
import re
import json
import requests
from pathlib import Path

from typing import Dict, List, Optional, Any
from models import GitHubProfile
from pdf import logger
from prompts.template_manager import TemplateManager
from prompt import DEFAULT_MODEL, MODEL_PARAMETERS
from llm_utils import initialize_llm_provider, extract_json_from_response
from config import DEVELOPMENT_MODE


def _create_cache_filename(api_url: str, params: dict = None) -> str:
    url_parts = api_url.replace("https://api.github.com/", "").replace("/", "_")

    if params:
        param_str = "_".join([f"{k}_{v}" for k, v in sorted(params.items())])
        filename = f"cache/gh_githubcache_{url_parts}_{param_str}.json"
    else:
        filename = f"cache/gh_githubcache_{url_parts}.json"
    return filename


def _fetch_github_api(api_url, params=None):
    headers = {}
    github_token = os.environ.get("GITHUB_TOKEN")
    if github_token:
        headers["Authorization"] = f"token {github_token}"

    cache_filename = _create_cache_filename(api_url, params)
    if DEVELOPMENT_MODE and os.path.exists(cache_filename):
        print(f"Loading cached GitHub data from {cache_filename}")
        try:
            cached_data = json.loads(Path(cache_filename).read_text())
            return 200, cached_data
        except Exception as e:
            print(f"Error reading cache file {cache_filename}: {e}")

    response = requests.get(api_url, params=params, timeout=10, headers=headers)
    status_code = response.status_code
    data = response.json() if response.status_code == 200 else {}

    if DEVELOPMENT_MODE and status_code == 200:
        try:
            os.makedirs("cache", exist_ok=True)
            Path(cache_filename).write_text(
                json.dumps(data, indent=2, ensure_ascii=False),
                encoding='utf-8'
            )
            print(f"Cached GitHub data to {cache_filename}")
        except Exception as e:
            print(f"Error caching GitHub data to {cache_filename}: {e}")

    return status_code, data


def extract_github_username(github_url: str) -> Optional[str]:
    if not github_url:
        return None

    github_url = github_url.replace(" ", "")
    github_url = github_url.strip()

    patterns = [
        r"https?://github\.com/([^/]+)",
        r"github\.com/([^/]+)",
        r"@([^/]+)",
        r"^([a-zA-Z0-9-]+)$",
    ]

    for pattern in patterns:
        match = re.search(pattern, github_url)
        if match:
            username = match.group(1)
            # Remove query parameters if present (e.g., "?tab=repositories")
            if "?" in username:
                username = username.split("?", 1)[0]
            return username
    return None


def fetch_github_profile(github_url: str) -> Optional[GitHubProfile]:
    try:
        username = extract_github_username(github_url)
        logger.info(f"{username}")
        if not username:
            print(f"Could not extract username from: {github_url}")
            return None

        api_url = f"https://api.github.com/users/{username}"

        status_code, data = _fetch_github_api(api_url)

        if status_code == 200:
            profile = GitHubProfile(
                username=username,
                name=data.get("name"),
                bio=data.get("bio"),
                location=data.get("location"),
                company=data.get("company"),
                public_repos=data.get("public_repos"),
                followers=data.get("followers"),
                following=data.get("following"),
                created_at=data.get("created_at"),
                updated_at=data.get("updated_at"),
                avatar_url=data.get("avatar_url"),
                blog=data.get("blog"),
                twitter_username=data.get("twitter_username"),
                hireable=data.get("hireable"),
            )

            return profile
        elif status_code == 404:
            print(f"GitHub user not found: {username}")
            return None
        else:
            print(f"GitHub API error: {status_code} - {data}")
            return None

    except requests.exceptions.RequestException as e:
        print(f"Error fetching GitHub profile: {e}")
        return None
    except Exception as e:
        print(f"Unexpected error fetching GitHub profile: {e}")
        return None


def fetch_contributions_count(owner: str, contributors_data):
    user_contributions = 0
    total_contributions = 0

    for contributor in contributors_data:
        if isinstance(contributor, dict):
            contributions = contributor.get("contributions", 0)
            total_contributions += contributions

            if contributor.get("login", "").lower() == owner.lower():
                user_contributions = contributions

    return user_contributions, total_contributions

<<<<<<< HEAD
def fetch_repo_contributors(owner: str, repo_name: str) -> List[Dict]:
    """Fetch repository contributors data."""
=======

def fetch_repo_contributors(owner: str, repo_name: str) -> list[dict]:
>>>>>>> 4978af7c
    try:
        api_url = f"https://api.github.com/repos/{owner}/{repo_name}/contributors"

        status_code, contributors_data = _fetch_github_api(api_url)

        if status_code == 200:
<<<<<<< HEAD
            return contributors_data  # Return the actual contributor data, not count
        else:
            return []  # Return empty list on error

    except Exception as e:
        logger.error(f"Error fetching contributors for {owner}/{repo_name}: {e}")
        return []  # Return empty list on exception
=======
            return contributors_data
        else:
            return []

    except Exception as e:
        logger.error(f"Error fetching contributors for {owner}/{repo_name}: {e}")
        return []
>>>>>>> 4978af7c


def fetch_all_github_repos(github_url: str, max_repos: int = 100) -> List[Dict]:
    try:
        username = extract_github_username(github_url)
        if not username:
            print(f"Could not extract username from: {github_url}")
            return []

        api_url = f"https://api.github.com/users/{username}/repos"

        params = {"sort": "updated", "per_page": min(max_repos, 100), "type": "all"}

        status_code, repos_data = _fetch_github_api(api_url, params=params)

        if status_code == 200:
            projects = []
            for repo in repos_data:
                if repo.get("fork") and repo.get("forks_count", 0) < 5:
                    continue

                repo_name = repo.get("name")

                contributors_data = fetch_repo_contributors(username, repo_name)
                contributor_count = len(contributors_data)

                user_contributions, total_contributions = fetch_contributions_count(
                    username, contributors_data
                )

                project_type = (
                    "open_source" if contributor_count > 1 else "self_project"
                )

                project = {
                    "name": repo.get("name"),
                    "description": repo.get("description"),
                    "github_url": repo.get("html_url"),
                    "live_url": repo.get("homepage") if repo.get("homepage") else None,
                    "technologies": (
                        [repo.get("language")] if repo.get("language") else []
                    ),
                    "project_type": project_type,
                    "contributor_count": contributor_count,
                    "author_commit_count": user_contributions,
                    "total_commit_count": total_contributions,
                    "github_details": {
                        "stars": repo.get("stargazers_count", 0),
                        "forks": repo.get("forks_count", 0),
                        "language": repo.get("language"),
                        "description": repo.get("description"),
                        "created_at": repo.get("created_at"),
                        "updated_at": repo.get("updated_at"),
                        "topics": repo.get("topics", []),
                        "open_issues": repo.get("open_issues_count", 0),
                        "size": repo.get("size", 0),
                        "fork": repo.get("fork", False),
                        "archived": repo.get("archived", False),
                        "default_branch": repo.get("default_branch"),
                        "contributors": contributor_count,
                    },
                }
                projects.append(project)

            projects.sort(key=lambda x: x["github_details"]["stars"], reverse=True)

            open_source_count = sum(
                1 for p in projects if p["project_type"] == "open_source"
            )
            self_project_count = sum(
                1 for p in projects if p["project_type"] == "self_project"
            )

            print(f"✅ Found {len(projects)} repositories")
            print(
                f"📊 Project classification: {open_source_count} open source, {self_project_count} self projects"
            )
            return projects

<<<<<<< HEAD
        elif status_code == 404:  # ← Change 'response' to 'status_code'
            print(f"GitHub user not found: {username}")
            return []
        else:
            print(f"GitHub API error: {status_code} - {repos_data}")   
=======
        elif status_code == 404:
            print(f"GitHub user not found: {username}")
            return []
        else:
            print(f"GitHub API error: {status_code} - {repos_data}")
>>>>>>> 4978af7c
            return []

    except requests.exceptions.RequestException as e:
        print(f"Error fetching GitHub repositories: {e}")
        return []
    except Exception as e:
        print(f"Unexpected error fetching GitHub repositories: {e}")
        return []


def generate_profile_json(profile: GitHubProfile) -> Dict:
    if not profile:
        return {}

    profile_data = {
        "username": profile.username,
        "name": profile.name,
        "bio": profile.bio,
        "location": profile.location,
        "company": profile.company,
        "public_repos": profile.public_repos,
        "followers": profile.followers,
        "following": profile.following,
        "created_at": profile.created_at,
        "updated_at": profile.updated_at,
        "avatar_url": profile.avatar_url,
        "blog": profile.blog,
        "twitter_username": profile.twitter_username,
        "hireable": profile.hireable,
    }

    return profile_data


def generate_projects_json(projects: List[Dict]) -> List[Dict]:
    if not projects:
        return []

    try:
        projects_data = []
        for project in projects:

            if project.get("author_commit_count") == 0:
                continue

            project_data = {
                "name": project.get("name"),
                "description": project.get("description"),
                "github_url": project.get("github_url"),
                "live_url": project.get("live_url"),
                "technologies": project.get("technologies", []),
                "project_type": project.get("project_type", "self_project"),
                "contributor_count": project.get("contributor_count", 1),
                "author_commit_count": project.get("author_commit_count", 0),
                "total_commit_count": project.get("total_commit_count", 0),
                "github_details": project.get("github_details", {}),
            }
            projects_data.append(project_data)

        projects_json = json.dumps(projects_data, indent=2)

        template_manager = TemplateManager()
        prompt = template_manager.render_template(
            "github_project_selection", projects_data=projects_json
        )

        print(
            f"🤖 Using LLM to select top 5 projects from {len(projects)} repositories..."
        )

        # Initialize the LLM provider
        provider = initialize_llm_provider(DEFAULT_MODEL)

        # Get model parameters
        model_params = MODEL_PARAMETERS.get(
            DEFAULT_MODEL, {"temperature": 0.1, "top_p": 0.9}
        )

        # Prepare chat parameters
        chat_params = {
            "model": DEFAULT_MODEL,
            "messages": [
                {
                    "role": "system",
                    "content": "You are an expert technical recruiter analyzing GitHub repositories to identify the most impressive projects. CRITICAL: You must select exactly 7 UNIQUE projects - no duplicates allowed. Each project must be different from the others.",
                },
                {"role": "user", "content": prompt},
            ],
            "options": model_params,
        }

        # Call the LLM provider
        response = provider.chat(**chat_params)

        response_text = response["message"]["content"]

        try:
            response_text = response_text.strip()
            response_text = extract_json_from_response(response_text)

            selected_projects = json.loads(response_text)

            unique_projects = []
            seen_names = set()

            for project in selected_projects:
                project_name = project.get("name", "")
                if project_name and project_name not in seen_names:
                    unique_projects.append(project)
                    seen_names.add(project_name)

            if len(unique_projects) < 7:
                print(
                    f"⚠️ LLM selected {len(selected_projects)} projects but {len(unique_projects)} are unique"
                )

                for project in projects_data:
                    if len(unique_projects) >= 7:
                        break
                    project_name = project.get("name", "")
                    if project_name and project_name not in seen_names:
                        unique_projects.append(project)
                        seen_names.add(project_name)

            project_names = ", ".join(
                [proj.get("name", "N/A") for proj in unique_projects]
            )
            print(
                f"✅ LLM selected {len(unique_projects)} unique top projects: {project_names}"
            )
            return unique_projects

        except json.JSONDecodeError as e:
            print(f"ERROR: Error parsing LLM response: {e}")
            print(f"ERROR: Raw response: {response_text}")

            print("🔄 Falling back to first 7 projects")
            return projects_data[:7]

    except Exception as e:
        print(f"Error using LLM for project selection: {e}")
        print("🔄 Falling back to first 7 projects")

        projects_data = []
        for project in projects[:7]:
            project_data = {
                "name": project.get("name"),
                "description": project.get("description"),
                "github_url": project.get("github_url"),
                "live_url": project.get("live_url"),
                "technologies": project.get("technologies", []),
                "project_type": project.get("project_type", "self_project"),
                "contributor_count": project.get("contributor_count", 1),
                "github_details": project.get("github_details", {}),
            }
            projects_data.append(project_data)

        return projects_data


def fetch_and_display_github_info(github_url: str) -> Dict:
    logger.info(f"{github_url}")
    github_profile = fetch_github_profile(github_url)
    if not github_profile:
        print("\n❌ Failed to fetch GitHub profile details.")
        return {}

    print("🔍 Fetching all repository details...")
    projects = fetch_all_github_repos(github_url)

    if not projects:
        print("\n❌ No repositories found or failed to fetch repository details.")

    profile_json = generate_profile_json(github_profile)
    projects_json = generate_projects_json(projects)

    result = {
        "profile": profile_json,
        "projects": projects_json,
        "total_projects": len(projects_json),
    }

    return result


def main(github_url):
    result = fetch_and_display_github_info(github_url)
    print("\n" + "=" * 60)
    print("JSON DATA OUTPUT")
    print("=" * 60)
    print(json.dumps(result, indent=2, ensure_ascii=False))
    print("=" * 60)

    return result


if __name__ == "__main__":
    main("https://github.com/PavitKaur05")<|MERGE_RESOLUTION|>--- conflicted
+++ resolved
@@ -142,20 +142,14 @@
 
     return user_contributions, total_contributions
 
-<<<<<<< HEAD
 def fetch_repo_contributors(owner: str, repo_name: str) -> List[Dict]:
     """Fetch repository contributors data."""
-=======
-
-def fetch_repo_contributors(owner: str, repo_name: str) -> list[dict]:
->>>>>>> 4978af7c
     try:
         api_url = f"https://api.github.com/repos/{owner}/{repo_name}/contributors"
 
         status_code, contributors_data = _fetch_github_api(api_url)
 
         if status_code == 200:
-<<<<<<< HEAD
             return contributors_data  # Return the actual contributor data, not count
         else:
             return []  # Return empty list on error
@@ -163,15 +157,6 @@
     except Exception as e:
         logger.error(f"Error fetching contributors for {owner}/{repo_name}: {e}")
         return []  # Return empty list on exception
-=======
-            return contributors_data
-        else:
-            return []
-
-    except Exception as e:
-        logger.error(f"Error fetching contributors for {owner}/{repo_name}: {e}")
-        return []
->>>>>>> 4978af7c
 
 
 def fetch_all_github_repos(github_url: str, max_repos: int = 100) -> List[Dict]:
@@ -251,19 +236,11 @@
             )
             return projects
 
-<<<<<<< HEAD
         elif status_code == 404:  # ← Change 'response' to 'status_code'
             print(f"GitHub user not found: {username}")
             return []
         else:
             print(f"GitHub API error: {status_code} - {repos_data}")   
-=======
-        elif status_code == 404:
-            print(f"GitHub user not found: {username}")
-            return []
-        else:
-            print(f"GitHub API error: {status_code} - {repos_data}")
->>>>>>> 4978af7c
             return []
 
     except requests.exceptions.RequestException as e:
