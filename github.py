--- conflicted
+++ resolved
@@ -168,11 +168,7 @@
             print(f"GitHub user not found: {username}")
             return None
         else:
-<<<<<<< HEAD
-            print(f"GitHub API error: {status_code}")
-=======
             print(f"GitHub API error: {status_code} - {data}")
->>>>>>> 3ac3f97f
             return None
 
     except requests.exceptions.RequestException as e:
